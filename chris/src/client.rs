--- conflicted
+++ resolved
@@ -1,10 +1,3 @@
-<<<<<<< HEAD
-pub(crate) mod cube;
-pub(crate) mod pipeline;
-
-pub mod filebrowser;
-pub mod search;
-=======
 // pub(crate) mod cube;
 // pub(crate) mod pipeline;
 
@@ -14,5 +7,4 @@
 
 pub(crate) mod authed;
 pub(crate) mod base;
-mod searches;
->>>>>>> c4cb349e
+mod searches;