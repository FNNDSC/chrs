--- conflicted
+++ resolved
@@ -1,21 +1,11 @@
 //! Helpers for pagination.
 
-<<<<<<< HEAD
-use crate::errors::{check, CUBEError};
-use crate::models::linked::LinkedModel;
-use async_stream::{stream, try_stream};
-use futures::Stream;
-use reqwest::{RequestBuilder, Url};
-use serde::de::DeserializeOwned;
-use serde::{Deserialize, Serialize};
-=======
 use crate::errors::{check, CubeError};
 use crate::models::LinkedModel;
 use async_stream::{stream, try_stream};
 use futures::Stream;
 use reqwest::RequestBuilder;
 use serde::{de::DeserializeOwned, Deserialize, Serialize};
->>>>>>> c4cb349e
 use std::marker::PhantomData;
 
 /// An abstraction over collection APIs, i.e. paginated API endpoints which return a `results` list.
@@ -45,11 +35,7 @@
 
 impl<R: DeserializeOwned, Q: Serialize + Sized> ActualSearch<R, Q> {
     /// See [Search::get_count]
-<<<<<<< HEAD
-    async fn get_count(&self) -> Result<u32, CUBEError> {
-=======
     async fn get_count(&self) -> Result<u32, CubeError> {
->>>>>>> c4cb349e
         let res = self
             .client
             .get(&self.base_url)
@@ -75,21 +61,13 @@
     }
 
     /// See [Search::get_first]
-<<<<<<< HEAD
-    async fn get_first(&self) -> Result<Option<LinkedModel<R>>, CUBEError> {
-=======
     async fn get_first(&self) -> Result<Option<LinkedModel<R>>, CubeError> {
->>>>>>> c4cb349e
         let res = self.get_search().query(&LIMIT_ONE).send().await?;
         let page: Paginated<R> = check(res).await?.json().await?;
         let first = page.results.into_iter().next();
         let ret = first.map(|data| LinkedModel {
             client: self.client.clone(),
-<<<<<<< HEAD
-            data,
-=======
             object: data,
->>>>>>> c4cb349e
         });
         Ok(ret)
     }
@@ -106,11 +84,7 @@
         if let Some(data) = page.results.into_iter().next() {
             Ok(LinkedModel {
                 client: self.client.clone(),
-<<<<<<< HEAD
-                data,
-=======
                 object: data,
->>>>>>> c4cb349e
             })
         } else {
             Err(GetOnlyError::None)
@@ -118,11 +92,7 @@
     }
 
     /// See [Search::stream]
-<<<<<<< HEAD
-    fn stream(&self) -> impl Stream<Item = Result<R, CUBEError>> + '_ {
-=======
     fn stream(&self) -> impl Stream<Item = Result<R, CubeError>> + '_ {
->>>>>>> c4cb349e
         try_stream! {
             // retrieval of the first page works a little differently, since we
             // don't know what `next_url` is, we call client.get(...).query(...)
@@ -182,11 +152,7 @@
     }
 
     /// Get the count of items in this collection.
-<<<<<<< HEAD
-    pub async fn get_count(&self) -> Result<u32, CUBEError> {
-=======
     pub async fn get_count(&self) -> Result<u32, CubeError> {
->>>>>>> c4cb349e
         match self {
             Self::Search(s) => s.get_count().await,
             Self::Empty => Ok(0),
@@ -198,11 +164,7 @@
     /// Get the first item from this collection.
     ///
     /// See also: [Search::get_only]
-<<<<<<< HEAD
-    pub async fn get_first(&self) -> Result<Option<LinkedModel<R>>, CUBEError> {
-=======
     pub async fn get_first(&self) -> Result<Option<LinkedModel<R>>, CubeError> {
->>>>>>> c4cb349e
         match self {
             Search::Search(s) => s.get_first().await,
             Search::Empty => Ok(None),
@@ -223,11 +185,7 @@
 
     /// Produce items from this collection. Pagination is handled transparently,
     /// i.e. HTTP GET requests are sent as-needed.
-<<<<<<< HEAD
-    pub fn stream(&self) -> impl Stream<Item = Result<R, CUBEError>> + '_ {
-=======
     pub fn stream(&self) -> impl Stream<Item = Result<R, CubeError>> + '_ {
->>>>>>> c4cb349e
         stream! {
             match self {
                 Search::Search(s) => {
@@ -242,22 +200,12 @@
 
     /// Like [Self::stream], but clones the client for each item, so that methods can be called
     /// on the returned items.
-<<<<<<< HEAD
-    pub fn stream_connected(
-        &self,
-    ) -> impl Stream<Item = Result<LinkedModel<R>, CUBEError>> + '_ {
-=======
     pub fn stream_connected(&self) -> impl Stream<Item = Result<LinkedModel<R>, CubeError>> + '_ {
->>>>>>> c4cb349e
         try_stream! {
             match self {
                 Search::Search(s) => {
                     for await item in s.stream() {
-<<<<<<< HEAD
-                        yield LinkedModel { client: s.client.clone(), data: item? }
-=======
                         yield LinkedModel { client: s.client.clone(), object: item? }
->>>>>>> c4cb349e
                     }
                 }
                 Search::Empty => {}
@@ -283,20 +231,12 @@
     #[error("More than one result in collection")]
     MoreThanOne,
     #[error(transparent)]
-<<<<<<< HEAD
-    Error(#[from] CUBEError),
-=======
     Error(#[from] CubeError),
->>>>>>> c4cb349e
 }
 
 impl From<reqwest::Error> for GetOnlyError {
     fn from(value: reqwest::Error) -> Self {
-<<<<<<< HEAD
-        CUBEError::Raw(value).into()
-=======
         CubeError::Raw(value).into()
->>>>>>> c4cb349e
     }
 }
 
